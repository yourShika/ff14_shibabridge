<!-- Project README in pure HTML -->

<h1 id="shibabridge">ShibaBridge</h1>
<p>ShibaBridge synchronizes glamour, Penumbra/Glamourer presets, and optional emotes between Final Fantasy XIV players using the Dalamud plugin framework.</p>

<h2 id="toc">Quick Links</h2>
<ul>
  <li><a href="#overview">Overview</a></li>
<<<<<<< HEAD
  <li><a href="#status">Project Status</a></li>
  <li><a href="#features">Features</a></li>
  <li><a href="#roadmap">Roadmap</a></li>
=======
  <li><a href="#features">Features</a></li>
>>>>>>> 2511cac0
  <li><a href="#api">API</a></li>
  <li><a href="#build">Build</a></li>
  <li><a href="#license">License</a></li>
</ul>
<<<<<<< HEAD

<h2 id="overview">Overview</h2>
<p>The plugin bridges character appearance data through a lightweight ShibaBridge API. It leverages external Dalamud plugins like Penumbra and Glamourer to map incoming references to local presets. The production server that powers the API remains private to discourage large scale cloning, but the shared contract is available in the <code>ShibaBridgeAPI</code> project.</p>

<h2 id="status">Project Status</h2>
<p>This project is not a competition with Snowcloack Sync or Lightless Sync to build the best Mare clone. It primarily serves as a learning exercise for understanding Dalamud for future projects. Whether the server component will be released is still undecided, but the plugin will be kept up to date with new Dalamud versions and receive ongoing quality-of-life improvements.</p>

<h2 id="features">Features</h2>
<ul>
  <li>Synchronize outfits, dyes, accessories, and character appearance.</li>
  <li>Optional emote and animation synchronization.</li>
  <li>Opt-in sharing with group keys and built-in privacy controls.</li>
</ul>

<h2 id="roadmap">Roadmap</h2>
<ul>
  <li>Improved compression and performance.</li>
  <li>High-performance server for API communication so large communities do not require powerful hardware.</li>
  <li>Cross-server communication and synchronization, enabling multiple servers to run in parallel.</li>
  <li>Dashboard for server management with start/stop controls, admin notifications, and more.</li>
  <li>Customizable uploads such as color changes.</li>
  <li>Name colors for different roles (admin, moderator, etc.).</li>
  <li>Additional enhancements as inspiration strikes.</li>
=======

<h2 id="overview">Overview</h2>
<p>The plugin bridges character appearance data through a lightweight ShibaBridge API. It leverages external Dalamud plugins like Penumbra and Glamourer to map incoming references to local presets. The production server that powers the API remains private to discourage large scale cloning, but the shared contract is available in the <code>ShibaBridgeAPI</code> project.</p>

<h3 id="features">Features</h3>
<ul>
  <li>Synchronize outfits, dyes, accessories, and character appearance.</li>
  <li>Optional emote and animation synchronization.</li>
  <li>Opt-in sharing with group keys and built-in privacy controls.</li>
>>>>>>> 2511cac0
</ul>

<h2 id="api">API</h2>
<p>Client and server communicate via REST and SignalR routes defined in <code>ShibaBridgeAPI</code>. The repository exposes data transfer objects and route constants, while the actual server implementation is intentionally not distributed.</p>
<<<<<<< HEAD
<p><strong>Note:</strong> The backend server that communicates with the API and plugin will not be released publicly. This private deployment helps prevent wide-scale copying and rehosting of the plugin.</p>
=======
>>>>>>> 2511cac0

<h2 id="build">Building the Plugin</h2>
<ol>
  <li>Install the .NET SDK (version 9.0 or later) and a local Dalamud setup.</li>
  <li>Clone this repository.</li>
  <li>Execute <code>dotnet build ShibaBridge.sln</code> to build the plugin.</li>
</ol>

<h2 id="license">License</h2>
<p>This project is licensed under the <a href="./LICENSE">MIT License</a>.</p>

<h2 id="contributing">Contributing</h2>
<p>Issues and pull requests are welcome. Please open an issue to discuss new ideas or improvements.</p>
<|MERGE_RESOLUTION|>--- conflicted
+++ resolved
@@ -6,19 +6,13 @@
 <h2 id="toc">Quick Links</h2>
 <ul>
   <li><a href="#overview">Overview</a></li>
-<<<<<<< HEAD
   <li><a href="#status">Project Status</a></li>
   <li><a href="#features">Features</a></li>
   <li><a href="#roadmap">Roadmap</a></li>
-=======
-  <li><a href="#features">Features</a></li>
->>>>>>> 2511cac0
   <li><a href="#api">API</a></li>
   <li><a href="#build">Build</a></li>
   <li><a href="#license">License</a></li>
 </ul>
-<<<<<<< HEAD
-
 <h2 id="overview">Overview</h2>
 <p>The plugin bridges character appearance data through a lightweight ShibaBridge API. It leverages external Dalamud plugins like Penumbra and Glamourer to map incoming references to local presets. The production server that powers the API remains private to discourage large scale cloning, but the shared contract is available in the <code>ShibaBridgeAPI</code> project.</p>
 
@@ -41,25 +35,11 @@
   <li>Customizable uploads such as color changes.</li>
   <li>Name colors for different roles (admin, moderator, etc.).</li>
   <li>Additional enhancements as inspiration strikes.</li>
-=======
-
-<h2 id="overview">Overview</h2>
-<p>The plugin bridges character appearance data through a lightweight ShibaBridge API. It leverages external Dalamud plugins like Penumbra and Glamourer to map incoming references to local presets. The production server that powers the API remains private to discourage large scale cloning, but the shared contract is available in the <code>ShibaBridgeAPI</code> project.</p>
-
-<h3 id="features">Features</h3>
-<ul>
-  <li>Synchronize outfits, dyes, accessories, and character appearance.</li>
-  <li>Optional emote and animation synchronization.</li>
-  <li>Opt-in sharing with group keys and built-in privacy controls.</li>
->>>>>>> 2511cac0
 </ul>
 
 <h2 id="api">API</h2>
 <p>Client and server communicate via REST and SignalR routes defined in <code>ShibaBridgeAPI</code>. The repository exposes data transfer objects and route constants, while the actual server implementation is intentionally not distributed.</p>
-<<<<<<< HEAD
 <p><strong>Note:</strong> The backend server that communicates with the API and plugin will not be released publicly. This private deployment helps prevent wide-scale copying and rehosting of the plugin.</p>
-=======
->>>>>>> 2511cac0
 
 <h2 id="build">Building the Plugin</h2>
 <ol>
